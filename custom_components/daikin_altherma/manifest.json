{
  "domain": "daikin_altherma",
  "name": "Daikin Altherma HVAC",
  "config_flow": true,
  "documentation": "https://github.com/tadasdanielius/daikin_altherma",
  "issue_tracker": "https://github.com/tadasdanielius/daikin_altherma/issues",
  "requirements": [
<<<<<<< HEAD
    "pyaltherma==0.0.20"
=======
    "pyaltherma==0.0.21"
>>>>>>> a60e4c9c
  ],
  "ssdp": [],
  "zeroconf": [
    "_daikin._tcp.local."
  ],
  "homekit": {},
  "codeowners": [
    "@tadasdanielius"
  ],
  "iot_class": "local_polling",
<<<<<<< HEAD
  "version": "1.3.9"
=======
  "version": "1.3.10"
>>>>>>> a60e4c9c
}<|MERGE_RESOLUTION|>--- conflicted
+++ resolved
@@ -5,11 +5,7 @@
   "documentation": "https://github.com/tadasdanielius/daikin_altherma",
   "issue_tracker": "https://github.com/tadasdanielius/daikin_altherma/issues",
   "requirements": [
-<<<<<<< HEAD
-    "pyaltherma==0.0.20"
-=======
     "pyaltherma==0.0.21"
->>>>>>> a60e4c9c
   ],
   "ssdp": [],
   "zeroconf": [
@@ -20,9 +16,5 @@
     "@tadasdanielius"
   ],
   "iot_class": "local_polling",
-<<<<<<< HEAD
-  "version": "1.3.9"
-=======
-  "version": "1.3.10"
->>>>>>> a60e4c9c
+  "version": "1.3.11"
 }